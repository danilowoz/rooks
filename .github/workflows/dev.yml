--- conflicted
+++ resolved
@@ -18,11 +18,7 @@
       - name: Installs yarn
         run: npm i -g yarn
       - name: Install now
-<<<<<<< HEAD
-        run: npm i -g now
-=======
         run: now --version || npm i -g now
->>>>>>> 8ef1c9e6
       - name: yarn install and build
         run: |
           yarn
