--- conflicted
+++ resolved
@@ -29,11 +29,7 @@
     "rooks",
     "visibility sensor hook"
   ],
-<<<<<<< HEAD
-  "version": "3.3.0-alpha.0",
-=======
   "version": "3.3.0",
->>>>>>> 3fde0c44
   "_id": "@rooks/use-visibility-sensor@",
   "publishConfig": {
     "access": "public"
