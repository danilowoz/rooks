{
  "name": "eslint-config-rooks",
<<<<<<< HEAD
  "version": "3.3.0-alpha.0",
=======
  "version": "3.3.0",
>>>>>>> 3fde0c44
  "description": "Eslint config for rooks.",
  "keywords": [
    "eslint",
    "eslintconfig",
    "config",
    "rooks",
    "javascript",
    "styleguide"
  ],
  "author": "Bhargav Ponnapalli <bhargavponnapalli.5@gmail.com> (https://github.com/imbhargav5)",
  "homepage": "https://github.com/react-hooks-org/rooks#readme",
  "license": "MIT",
  "main": "index.js",
  "directories": {
    "lib": "lib",
    "test": "__tests__"
  },
  "files": [
    "lib"
  ],
  "repository": {
    "type": "git",
    "url": "git+https://github.com/react-hooks-org/rooks.git"
  },
  "scripts": {},
  "bugs": {
    "url": "https://github.com/react-hooks-org/rooks/issues"
  },
  "dependencies": {
    "babel-eslint": "10.0.3",
    "eslint": "5.12.1",
    "eslint-plugin-react": "7.12.4"
  }
}<|MERGE_RESOLUTION|>--- conflicted
+++ resolved
@@ -1,10 +1,6 @@
 {
   "name": "eslint-config-rooks",
-<<<<<<< HEAD
-  "version": "3.3.0-alpha.0",
-=======
   "version": "3.3.0",
->>>>>>> 3fde0c44
   "description": "Eslint config for rooks.",
   "keywords": [
     "eslint",
