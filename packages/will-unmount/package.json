{
  "main": "lib/index.js",
  "jsnext:main": "lib/index.esm.js",
  "module": "lib/index.esm.js",
  "types": "lib/index.d.ts",
  "description": "A React hook for componentWillUnmount lifecycle method",
  "name": "@rooks/use-will-unmount",
  "homepage": "https://react-hooks.org/hook/use-will-unmount",
  "repository": {
    "type": "git",
    "url": "https://github.com/imbhargav5/rooks.git"
  },
  "scripts": {
    "test": "jest",
    "lint": "eslint src test",
    "clean": "rimraf lib",
    "prebuild": "yarn clean",
    "build": "rollup -c ../../scripts/rollup.config.js",
    "prepublish": "yarn run build",
    "pregenerate:types": "rimraf index.d.ts",
    "generate:types": "tsc"
  },
  "keywords": [
    "use",
    "react-hooks.org",
    "react",
    "rooks",
    "hooks",
    "componentWillUnmount",
    "unmount",
    "unmount hook"
  ],
<<<<<<< HEAD
  "version": "3.3.0-alpha.0",
=======
  "version": "3.3.0",
>>>>>>> 3fde0c44
  "_id": "@rooks/use-will-unmount@",
  "publishConfig": {
    "access": "public"
  },
  "peerDependencies": {
    "react": ">=16.8.0"
  },
  "gitHead": "f43acc975b37606ed1a7a1438ca33b896fcd1213"
}<|MERGE_RESOLUTION|>--- conflicted
+++ resolved
@@ -30,11 +30,7 @@
     "unmount",
     "unmount hook"
   ],
-<<<<<<< HEAD
-  "version": "3.3.0-alpha.0",
-=======
   "version": "3.3.0",
->>>>>>> 3fde0c44
   "_id": "@rooks/use-will-unmount@",
   "publishConfig": {
     "access": "public"
