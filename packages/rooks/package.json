{
  "name": "rooks",
<<<<<<< HEAD
  "version": "3.3.0-alpha.0",
=======
  "version": "3.3.0",
>>>>>>> 3fde0c44
  "description": "Useful React hooks for everyone.",
  "author": "Bhargav Ponnapalli <bhargavponnapalli.5@gmail.com> (https://github.com/imbhargav5)",
  "homepage": "https://github.com/react-hooks-org/rooks#readme",
  "license": "MIT",
  "main": "lib/rooks.browser.cjs.js",
  "jsnext:main": "lib/rooks.browser.esm.js",
  "module": "lib/rooks.browser.esm.js",
  "types": "lib/index.d.ts",
  "repository": {
    "type": "git",
    "url": "git+https://github.com/react-hooks-org/rooks.git"
  },
  "scripts": {
    "clean": "rimraf lib",
    "prebuild": "yarn clean",
    "build": "rollup -c rollup.config.js",
    "lint": "eslint src test",
    "test": "jest",
    "prepublish": "yarn run build",
    "pregenerate:types": "rimraf index.d.ts",
    "generate:types": "tsc"
  },
  "bugs": {
    "url": "https://github.com/react-hooks-org/rooks/issues"
  },
  "publishConfig": {
    "access": "public"
  },
  "keywords": [
    "use",
    "react-hooks.org",
    "react",
    "rooks",
    "hooks"
  ],
  "resolutions": {
    "terser": "3.14"
  },
  "gitHead": "f43acc975b37606ed1a7a1438ca33b896fcd1213"
}<|MERGE_RESOLUTION|>--- conflicted
+++ resolved
@@ -1,10 +1,6 @@
 {
   "name": "rooks",
-<<<<<<< HEAD
-  "version": "3.3.0-alpha.0",
-=======
   "version": "3.3.0",
->>>>>>> 3fde0c44
   "description": "Useful React hooks for everyone.",
   "author": "Bhargav Ponnapalli <bhargavponnapalli.5@gmail.com> (https://github.com/imbhargav5)",
   "homepage": "https://github.com/react-hooks-org/rooks#readme",
