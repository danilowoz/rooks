{
  "main": "lib/index.js",
  "jsnext:main": "lib/index.esm.js",
  "module": "lib/index.esm.js",
  "types": "lib/index.d.ts",
  "description": "A React Hooks package for navigator-language",
  "name": "@rooks/use-navigator-language",
  "homepage": "https://react-hooks.org/hook/use-navigator-language",
  "repository": {
    "type": "git",
    "url": "https://github.com/imbhargav5/rooks.git"
  },
  "scripts": {
    "test": "jest",
    "lint": "eslint src test",
    "clean": "rimraf lib",
    "prebuild": "yarn clean",
    "build": "rollup -c ../../scripts/rollup.config.js",
    "prepublish": "yarn run build",
    "pregenerate:types": "rimraf index.d.ts",
    "generate:types": "tsc"
  },
  "keywords": [
    "use",
    "react-hooks.org",
    "react",
    "hooks",
    "rooks",
    "navigator language",
    "navigator language hook"
  ],
<<<<<<< HEAD
  "version": "3.3.0-alpha.0",
=======
  "version": "3.3.0",
>>>>>>> 3fde0c44
  "_id": "@rooks/use-navigator-language@",
  "publishConfig": {
    "access": "public"
  },
  "peerDependencies": {
    "react": ">=16.8.0"
  },
  "gitHead": "f43acc975b37606ed1a7a1438ca33b896fcd1213"
}<|MERGE_RESOLUTION|>--- conflicted
+++ resolved
@@ -29,11 +29,7 @@
     "navigator language",
     "navigator language hook"
   ],
-<<<<<<< HEAD
-  "version": "3.3.0-alpha.0",
-=======
   "version": "3.3.0",
->>>>>>> 3fde0c44
   "_id": "@rooks/use-navigator-language@",
   "publishConfig": {
     "access": "public"
